--- conflicted
+++ resolved
@@ -237,7 +237,6 @@
     Ok(yubikey)
 }
 
-<<<<<<< HEAD
 /// Disconnect from the YubiKey without resetting it.
 ///
 /// This can be used to preserve the YubiKey's PIN and touch caches. There are two cases
@@ -253,7 +252,8 @@
 ///   usability.
 pub(crate) fn disconnect_without_reset(yubikey: YubiKey) {
     let _ = yubikey.disconnect(pcsc::Disposition::LeaveCard);
-=======
+}
+
 fn request_pin<E>(
     mut prompt: impl FnMut(Option<String>) -> io::Result<Result<SecretString, E>>,
     serial: Serial,
@@ -277,7 +277,6 @@
             Err(e) => break Ok(Err(e)),
         });
     }
->>>>>>> 307f5396
 }
 
 pub(crate) fn manage(yubikey: &mut YubiKey) -> Result<(), Error> {
@@ -641,43 +640,6 @@
         }
 
         // The policy requires a PIN, so request it.
-<<<<<<< HEAD
-        let enter_pin_msg = fl!(
-            "plugin-enter-pin",
-            yubikey_serial = self.yubikey.serial().to_string(),
-        );
-        let mut message = enter_pin_msg.clone();
-        let pin = loop {
-            message = match callbacks.request_secret(&message)? {
-                Ok(pin) => match pin.expose_secret().len() {
-                    // A PIN must be between 6 and 8 characters.
-                    6..=8 => break pin,
-                    // If the string is 44 bytes and starts with the YubiKey's serial
-                    // encoded as 12-byte modhex, the user probably touched the YubiKey
-                    // early and "typed" an OTP.
-                    44 if pin
-                        .expose_secret()
-                        .starts_with(&otp_serial_prefix(self.yubikey.serial())) =>
-                    {
-                        format!("{} {}", fl!("plugin-err-accidental-touch"), enter_pin_msg)
-                    }
-                    // Otherwise, the PIN is either too short or too long.
-                    0..=5 => format!("{} {}", fl!("plugin-err-pin-too-short"), enter_pin_msg),
-                    _ => format!("{} {}", fl!("plugin-err-pin-too-long"), enter_pin_msg),
-                },
-                Err(_) => {
-                    return Ok(Err(identity::Error::Identity {
-                        index: self.identity_index,
-                        message: fl!(
-                            "plugin-err-pin-required",
-                            yubikey_serial = self.yubikey.serial().to_string(),
-                        ),
-                    }))
-                }
-            };
-=======
-        // Note that we can't distinguish between PinPolicy::Once and PinPolicy::Always
-        // because this plugin is ephemeral, so we always request the PIN.
         let pin = match request_pin(
             |prev_error| {
                 callbacks.request_secret(&format!(
@@ -702,7 +664,6 @@
                     ),
                 }))
             }
->>>>>>> 307f5396
         };
         if let Err(e) = self.yubikey.verify_pin(pin.expose_secret().as_bytes()) {
             return Ok(Err(identity::Error::Identity {
